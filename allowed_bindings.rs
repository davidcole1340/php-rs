// This is a cheeky hack - since we need the list of allowed bindings in both
// the build script and in the CLI crate (in different formats), we define the
// `allowed_bindings.rs` file, which calls a macro called `bind` that doesn't
// exist in the bindings file. Which ever script include!s the bindings must
// define the `bind` macro. This allows us to have the list in string format
// inside the build script and in macro format inside the CLI crate.
//
// NOTE TO EDITORS:
//   When updating this file, you must re-generate the `docsrs_bindings.rs`
//   file used by docs.rs to build documentation. To perform this:
//
//     $ cargo clean
//     $ cargo build
//     $ cp target/debug/build/ext-php-rs-e2cb315d27898d01/out/bindings.rs
//       docsrs_bindings.rs
//     $ git add . && git commit -m "update docs.rs bindings"
//
//   The hash after `ext-php-rs-` in the bindings path may change. There should
//   be two folders beginning with `ext-php-rs-` in `target/debug/build`, so
//   check both for the presence of the bindings file.

bind! {
    HashTable,
    _Bucket,
    _call_user_function_impl,
    _efree,
    _emalloc,
    _zend_executor_globals,
    _zend_expected_type,
    _zend_expected_type_Z_EXPECTED_ARRAY,
    _zend_expected_type_Z_EXPECTED_BOOL,
    _zend_expected_type_Z_EXPECTED_DOUBLE,
    _zend_expected_type_Z_EXPECTED_LONG,
    _zend_expected_type_Z_EXPECTED_OBJECT,
    _zend_expected_type_Z_EXPECTED_RESOURCE,
    _zend_expected_type_Z_EXPECTED_STRING,
    _zend_new_array,
    _zval_struct__bindgen_ty_1,
    _zval_struct__bindgen_ty_2,
    // ext_php_rs_executor_globals,
    // ext_php_rs_php_build_id,
    // ext_php_rs_zend_object_alloc,
    // ext_php_rs_zend_object_release,
    // ext_php_rs_zend_string_init,
    // ext_php_rs_zend_string_release,
    // ext_php_rs_is_kown_valid_utf8,
    // ext_php_rs_set_kown_valid_utf8,
    object_properties_init,
    php_error_docref,
    php_info_print_table_end,
    php_info_print_table_header,
    php_info_print_table_row,
    php_info_print_table_start,
    std_object_handlers,
    zend_array_destroy,
    zend_array_dup,
    zend_call_known_function,
    zend_ce_argument_count_error,
    zend_ce_arithmetic_error,
    zend_ce_compile_error,
    zend_ce_division_by_zero_error,
    zend_ce_error_exception,
    zend_ce_exception,
    zend_ce_parse_error,
    zend_ce_throwable,
    zend_ce_type_error,
    zend_ce_unhandled_match_error,
    zend_ce_value_error,
    zend_ce_traversable,
    zend_ce_aggregate,
    zend_ce_iterator,
    zend_ce_arrayaccess,
    zend_ce_serializable,
    zend_ce_countable,
    zend_ce_stringable,
    zend_class_entry,
    zend_declare_class_constant,
    zend_declare_property,
    zend_do_implement_interface,
    zend_execute_data,
    zend_function_entry,
    zend_hash_clean,
    zend_hash_index_del,
    zend_hash_index_find,
    zend_hash_index_update,
    zend_hash_next_index_insert,
    zend_hash_str_del,
    zend_hash_str_find,
    zend_hash_str_update,
    zend_internal_arg_info,
    zend_is_callable,
    zend_is_identical,
    zend_long,
    zend_lookup_class_ex,
    zend_module_entry,
    zend_object,
    zend_object_handlers,
    zend_object_std_init,
    zend_objects_clone_members,
    zend_register_bool_constant,
    zend_register_double_constant,
    zend_register_internal_class_ex,
    zend_register_long_constant,
    zend_register_string_constant,
    zend_resource,
    zend_string,
    zend_string_init_interned,
    zend_throw_exception_ex,
    zend_type,
    zend_value,
    zend_wrong_parameters_count_error,
    zval,
    CONST_CS,
    CONST_DEPRECATED,
    CONST_NO_FILE_CACHE,
    CONST_PERSISTENT,
    E_ERROR,
    E_WARNING,
    E_PARSE,
    E_NOTICE,
    E_CORE_ERROR,
    E_CORE_WARNING,
    E_COMPILE_ERROR,
    E_COMPILE_WARNING,
    E_USER_ERROR,
    E_USER_WARNING,
    E_USER_NOTICE,
    E_STRICT,
    E_RECOVERABLE_ERROR,
    E_DEPRECATED,
    E_USER_DEPRECATED,
    HT_MIN_SIZE,
    IS_ARRAY,
    IS_ARRAY_EX,
    IS_CALLABLE,
    IS_CONSTANT_AST,
    IS_CONSTANT_AST_EX,
    IS_DOUBLE,
    IS_FALSE,
    IS_INTERNED_STRING_EX,
    IS_LONG,
    IS_MIXED,
    IS_NULL,
    IS_OBJECT,
    IS_OBJECT_EX,
    IS_REFERENCE,
    IS_REFERENCE_EX,
    IS_RESOURCE,
    IS_RESOURCE_EX,
    IS_STRING,
    IS_STRING_EX,
    IS_TRUE,
    IS_TYPE_COLLECTABLE,
    IS_TYPE_REFCOUNTED,
    IS_UNDEF,
    IS_VOID,
    IS_PTR,
    MAY_BE_ANY,
    MAY_BE_BOOL,
    USING_ZTS,
    ZEND_ACC_ABSTRACT,
    ZEND_ACC_ANON_CLASS,
    ZEND_ACC_CALL_VIA_TRAMPOLINE,
    ZEND_ACC_CHANGED,
    ZEND_ACC_CLOSURE,
    ZEND_ACC_CONSTANTS_UPDATED,
    ZEND_ACC_CTOR,
    ZEND_ACC_DEPRECATED,
    ZEND_ACC_DONE_PASS_TWO,
    ZEND_ACC_EARLY_BINDING,
    ZEND_ACC_FAKE_CLOSURE,
    ZEND_ACC_FINAL,
    ZEND_ACC_GENERATOR,
    ZEND_ACC_HAS_FINALLY_BLOCK,
    ZEND_ACC_HAS_RETURN_TYPE,
    ZEND_ACC_HAS_TYPE_HINTS,
    ZEND_ACC_HAS_UNLINKED_USES,
    ZEND_ACC_HEAP_RT_CACHE,
    ZEND_ACC_IMMUTABLE,
    ZEND_ACC_IMPLICIT_ABSTRACT_CLASS,
    ZEND_ACC_INTERFACE,
    ZEND_ACC_LINKED,
    ZEND_ACC_NEARLY_LINKED,
    ZEND_ACC_NEVER_CACHE,
    ZEND_ACC_NO_DYNAMIC_PROPERTIES,
    ZEND_ACC_PRELOADED,
    ZEND_ACC_PRIVATE,
    ZEND_ACC_PROMOTED,
    ZEND_ACC_PROPERTY_TYPES_RESOLVED,
    ZEND_ACC_PROTECTED,
    ZEND_ACC_PUBLIC,
    ZEND_ACC_RESOLVED_INTERFACES,
    ZEND_ACC_RESOLVED_PARENT,
    ZEND_ACC_RETURN_REFERENCE,
    ZEND_ACC_REUSE_GET_ITERATOR,
    ZEND_ACC_STATIC,
    ZEND_ACC_STRICT_TYPES,
    ZEND_ACC_TOP_LEVEL,
    ZEND_ACC_TRAIT,
    ZEND_ACC_TRAIT_CLONE,
    ZEND_ACC_UNRESOLVED_VARIANCE,
    ZEND_ACC_USES_THIS,
    ZEND_ACC_USE_GUARDS,
    ZEND_ACC_VARIADIC,
    ZEND_DEBUG,
    ZEND_HAS_STATIC_IN_METHODS,
    ZEND_ISEMPTY,
    // ZEND_MM_ALIGNMENT,
    // ZEND_MM_ALIGNMENT_MASK,
    ZEND_MODULE_API_NO,
    ZEND_PROPERTY_EXISTS,
    ZEND_PROPERTY_ISSET,
    Z_TYPE_FLAGS_SHIFT,
    _IS_BOOL,
    _ZEND_IS_VARIADIC_BIT,
    _ZEND_SEND_MODE_SHIFT,
    _ZEND_TYPE_NULLABLE_BIT,
    ts_rsrc_id,
    _ZEND_TYPE_NAME_BIT,
    ZEND_INTERNAL_FUNCTION,
    ZEND_USER_FUNCTION,
    ZEND_EVAL_CODE,
    zval_ptr_dtor,
    zend_refcounted_h,
    zend_is_true,
    zend_object_std_dtor,
    zend_std_read_property,
    zend_std_write_property,
    zend_std_get_properties,
    zend_std_has_property,
    zend_objects_new,
    zend_standard_class_def,
    zend_class_serialize_deny,
    zend_class_unserialize_deny,
    zend_executor_globals,
    zend_objects_store_del,
    zend_hash_move_forward_ex,
    zend_hash_get_current_key_type_ex,
    zend_hash_get_current_key_zval_ex,
    zend_hash_get_current_data_ex,
    zend_hash_move_backwards_ex,
    zend_array_count,
    gc_possible_root,
    ZEND_ACC_NOT_SERIALIZABLE,
    executor_globals,
    php_core_globals,
    core_globals,
    sapi_globals_struct,
    sapi_globals,
    php_printf,
    __zend_malloc,
    tsrm_get_ls_cache,
    executor_globals_offset,
<<<<<<< HEAD
    core_globals_offset,
    sapi_globals_offset,
    php_file_globals,
    file_globals,
    file_globals_id,
    TRACK_VARS_POST,
    TRACK_VARS_GET,
    TRACK_VARS_COOKIE,
    TRACK_VARS_SERVER,
    TRACK_VARS_ENV,
    TRACK_VARS_FILES,
    TRACK_VARS_REQUEST,
    sapi_request_info,
    sapi_header_struct,
    zend_is_auto_global,
    zend_llist_get_next_ex,
    zend_llist_get_prev_ex
=======
    zend_atomic_bool_store,
    zend_interrupt_function
>>>>>>> 42ef04a8
}<|MERGE_RESOLUTION|>--- conflicted
+++ resolved
@@ -251,7 +251,6 @@
     __zend_malloc,
     tsrm_get_ls_cache,
     executor_globals_offset,
-<<<<<<< HEAD
     core_globals_offset,
     sapi_globals_offset,
     php_file_globals,
@@ -268,9 +267,7 @@
     sapi_header_struct,
     zend_is_auto_global,
     zend_llist_get_next_ex,
-    zend_llist_get_prev_ex
-=======
+    zend_llist_get_prev_ex,
     zend_atomic_bool_store,
     zend_interrupt_function
->>>>>>> 42ef04a8
 }