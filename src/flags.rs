--- conflicted
+++ resolved
@@ -8,11 +8,8 @@
     CONST_CS, CONST_DEPRECATED, CONST_NO_FILE_CACHE, CONST_PERSISTENT, E_COMPILE_ERROR,
     E_COMPILE_WARNING, E_CORE_ERROR, E_CORE_WARNING, E_DEPRECATED, E_ERROR, E_NOTICE, E_PARSE,
     E_RECOVERABLE_ERROR, E_STRICT, E_USER_DEPRECATED, E_USER_ERROR, E_USER_NOTICE, E_USER_WARNING,
-<<<<<<< HEAD
     E_WARNING, IS_ARRAY, IS_CALLABLE, IS_CONSTANT_AST, IS_DOUBLE, IS_FALSE, IS_INDIRECT, IS_LONG,
-=======
-    E_WARNING, IS_ARRAY, IS_CALLABLE, IS_CONSTANT_AST, IS_DOUBLE, IS_FALSE, IS_ITERABLE, IS_LONG,
->>>>>>> cf6c362c
+    IS_ITERABLE, 
     IS_MIXED, IS_NULL, IS_OBJECT, IS_PTR, IS_REFERENCE, IS_RESOURCE, IS_STRING, IS_TRUE,
     IS_TYPE_COLLECTABLE, IS_TYPE_REFCOUNTED, IS_UNDEF, IS_VOID, PHP_INI_ALL, PHP_INI_PERDIR,
     PHP_INI_SYSTEM, PHP_INI_USER, ZEND_ACC_ABSTRACT, ZEND_ACC_ANON_CLASS,
@@ -389,11 +386,8 @@
             DataType::Bool => write!(f, "Bool"),
             DataType::Mixed => write!(f, "Mixed"),
             DataType::Ptr => write!(f, "Pointer"),
-<<<<<<< HEAD
             DataType::Indirect => write!(f, "Indirect"),
-=======
             DataType::Iterable => write!(f, "Iterable"),
->>>>>>> cf6c362c
         }
     }
 }
