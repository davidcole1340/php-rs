--- conflicted
+++ resolved
@@ -87,11 +87,7 @@
         let zv = unsafe {
             self.handlers()?.read_property.ok_or(Error::InvalidScope)?(
                 self.mut_ptr(),
-<<<<<<< HEAD
-                name.as_ptr(),
-=======
                 name.as_mut_zend_str(),
->>>>>>> aea87174
                 1,
                 std::ptr::null_mut(),
                 &mut rv,
@@ -109,22 +105,14 @@
     ///
     /// * `name` - The name of the property.
     /// * `value` - The value to set the property to.
-<<<<<<< HEAD
     pub fn set_property(&mut self, name: &str, value: impl IntoZval) -> Result<()> {
-=======
-    pub fn set_property(&mut self, name: &str, value: impl IntoZval) -> Result<&Zval> {
->>>>>>> aea87174
         let mut name = ZendString::new(name, false)?;
         let mut value = value.into_zval(false)?;
 
         unsafe {
             self.handlers()?.write_property.ok_or(Error::InvalidScope)?(
                 self,
-<<<<<<< HEAD
-                name.as_ptr(),
-=======
                 name.as_mut_zend_str(),
->>>>>>> aea87174
                 &mut value,
                 std::ptr::null_mut(),
             )
@@ -148,11 +136,7 @@
         Ok(unsafe {
             self.handlers()?.has_property.ok_or(Error::InvalidScope)?(
                 self.mut_ptr(),
-<<<<<<< HEAD
-                name.as_ptr(),
-=======
-                name.deref() as *const _ as *mut _,
->>>>>>> aea87174
+                name.as_mut_zend_str(),
                 query as _,
                 std::ptr::null_mut(),
             )
@@ -670,8 +654,9 @@
                 .as_ref()
                 .and_then(|obj| ZendClassObject::<T>::from_zend_obj_ptr(obj))
                 .ok_or("Invalid object pointer given")?;
-            let prop_name = ZendString::from_ptr(member, false)
-                .map_err(|e| format!("Invalid property name given: {:?}", e))?;
+            let prop_name = member
+                .as_ref()
+                .ok_or("Invalid property name pointer given")?;
             let self_ = obj.obj.assume_init_mut();
             let mut props = T::get_properties();
             let prop = props.remove(prop_name.as_str().ok_or("Invalid property name given")?);
@@ -716,8 +701,9 @@
                 .as_ref()
                 .and_then(|obj| ZendClassObject::<T>::from_zend_obj_ptr(obj))
                 .ok_or("Invalid object pointer given")?;
-            let prop_name = ZendString::from_ptr(member, false)
-                .map_err(|e| format!("Invalid property name given: {:?}", e))?;
+            let prop_name = member
+                .as_ref()
+                .ok_or("Invalid property name pointer given")?;
             let self_ = obj.obj.assume_init_mut();
             let mut props = T::get_properties();
             let prop = props.remove(prop_name.as_str().ok_or("Invalid property name given")?);
@@ -798,8 +784,9 @@
                 .as_ref()
                 .and_then(|obj| ZendClassObject::<T>::from_zend_obj_ptr(obj))
                 .ok_or("Invalid object pointer given")?;
-            let prop_name = ZendString::from_ptr(member, false)
-                .map_err(|e| format!("Invalid property name given: {:?}", e))?;
+            let prop_name = member
+                .as_ref()
+                .ok_or("Invalid property name pointer given")?;
             let props = T::get_properties();
             let prop = props.get(prop_name.as_str().ok_or("Invalid property name given")?);
             let self_ = obj.obj.assume_init_mut();
